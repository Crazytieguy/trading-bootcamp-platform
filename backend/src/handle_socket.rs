--- conflicted
+++ resolved
@@ -583,9 +583,6 @@
             };
             let resp = server_message(SM::MarketData(market));
             socket.send(resp).await?;
-<<<<<<< HEAD
-        } // CM::Redeem(_) => todo!(),
-=======
         }
         CM::Redeem(Redeem {
             fund_id,
@@ -630,7 +627,6 @@
                 }
             }
         }
->>>>>>> 4695ca36
     };
     Ok(None)
 }
