--- conflicted
+++ resolved
@@ -1,6 +1,5 @@
 import asyncio
 import logging
-import asyncio
 from decimal import Decimal
 from typing import Optional
 
@@ -24,7 +23,6 @@
     fade_per_order: Decimal,
     prior: Optional[Decimal] = None,
 ) -> None:
-<<<<<<< HEAD
     # Clear out any existing orders
     handle_detailed_response(
         await out.asyncio_detailed(
@@ -33,9 +31,6 @@
             act_as=websocket_client.acting_as.user_id,
         )
     )
-=======
-    await send_out_message(client, market_id)
->>>>>>> 10a052b2
     logger.info(f"Starting market maker bot for market {market_id}")
     size = size.quantize(Decimal("0.01"))
 
@@ -85,9 +80,11 @@
 
         our_current_spread = Decimal(our_best_offer) - Decimal(our_best_bid)
         logger.info(f"Current spread: {our_current_spread}")
+        logger.info(f"Current spread: {our_current_spread}")
         if our_current_spread <= spread:
             return
 
+        fair_price = prior - round(Decimal(current_position) / size) * fade_per_order
         fair_price = prior - round(Decimal(current_position) / size) * fade_per_order
 
         def clamp(value: Decimal):
@@ -144,29 +141,9 @@
                     act_as=websocket_client.acting_as.user_id,
                 )
             )
-<<<<<<< HEAD
 
     await iteration()
     while True:
         await asyncio.sleep(2)
         await websocket_client.get_buffered_messages()
-        await iteration()
-=======
-            await client.send(create_order)
-    
-    while True:
-        await asyncio.sleep(2)
-        messages = await client.get_buffered_messages()
-        for _kind, message in messages:
-            if isinstance(message, RequestFailed):
-                logger.error(
-                    f"{message.request_details.kind} request failed: {message.error_details.message}"
-                )
-        await iteration()
-
-
-async def send_out_message(client: TradingClient, market_id: int) -> None:
-    msg = ClientMessage(out=Out(market_id=market_id))
-    await client.send(msg)
-    logger.debug(f"Sent OUT message for market {market_id}")
->>>>>>> 10a052b2
+        await iteration()