--- conflicted
+++ resolved
@@ -5,11 +5,7 @@
 </script>
 
 <div class="pt-8">
-<<<<<<< HEAD
-	<h1 class="mb-8 text-xl font-bold">Welcome to Tool's Day!</h1>
-=======
 	<h1 class="mb-8 text-xl font-bold">Welcome to Tools day!</h1>
->>>>>>> ff0965ac
 	{#if serverState.portfolio}
 		<div class="flex flex-col gap-4">
 			<p class="text-lg">
@@ -96,24 +92,6 @@
 		</div>
 	{/if}
 
-<<<<<<< HEAD
-	{#if serverState.portfolios.size > 0}
-		<div class="mt-8">
-			<h2 class="mb-4 text-lg font-bold">All Portfolios</h2>
-			<div class="grid grid-cols-1 gap-4 md:grid-cols-2">
-				{#each Array.from(serverState.portfolios.entries()) as [accountId, portfolio]}
-					<div class="rounded border p-4 shadow">
-						<div class="mb-2 font-bold">{accountName(accountId)}</div>
-						<div>
-							Total Balance: {new Intl.NumberFormat(undefined, { maximumFractionDigits: 4 }).format(
-								portfolio.totalBalance ?? 0
-							)}
-						</div>
-						<!-- Add any additional portfolio fields as needed -->
-					</div>
-				{/each}
-			</div>
-=======
 	{#if Array.from(serverState.portfolios.values()).length > 0}
 		<div class="pt-8">
 			<h2 class="mb-4 text-xl font-bold">All Portfolios</h2>
@@ -133,7 +111,6 @@
 					<!-- ...display additional portfolio details if needed... -->
 				</div>
 			{/each}
->>>>>>> ff0965ac
 		</div>
 	{/if}
 </div>