from metagame.websocket_api import CancelOrder, ClientMessage, CreateOrder, Side
from price_utils import MarketPrices, bcolors
from pydantic import BaseModel
import logging
from time import sleep
from typing import Annotated, Optional

import typer
from dotenv import load_dotenv
from metagame import TradingClient
from metagame.websocket_api import CancelOrder, ClientMessage, CreateOrder, Side

logging.basicConfig(level=logging.INFO)
logger = logging.getLogger("etf_arbitrage")
load_dotenv()
<<<<<<< HEAD

=======
>>>>>>> c155425b
portfolios_dict = {
    "def_tradewars": {
        "delta_tradewars": 1,
        "echo_tradewars": 1,
        "foxtrot_tradewars": 4,
    },
    "abc_tradewars": {
        "alfa_tradewars": 2,
        "bravo_tradewars": 2,
        "charlie_tradewars": 2,
    },
    "ghi_tradewars": {"golf_tradewars": 3, "hotel_tradewars": 2, "india_tradewars": 1},
}
app = typer.Typer(pretty_exceptions_show_locals=False)


@app.command()
def main(
    jwt: Annotated[str, typer.Option(envvar="JWT")],
    api_url: Annotated[str, typer.Option(envvar="API_URL")],
    act_as: Annotated[int, typer.Option(envvar="ACT_AS")],
    market_name: str,
    spread: float = 1.0,
    size: float = 1.0,
    fade_per_order: float = 1.0,
    prior: Optional[float] = None,
):
    with TradingClient(api_url, jwt, act_as) as client:
        arbitrage_etf_bot(
            client,
            etf_name=market_name,
            spread=spread,
            size=size,
            fade_per_order=fade_per_order,
            prior=prior,
<<<<<<< HEAD
            dry=False,
=======
            dry=True,
>>>>>>> c155425b
        )


class PComponent(BaseModel):
    weight: float
    id: int
    name: str

    @classmethod
    def from_name(cls, client, name: str, weight: float):
        return cls(
            weight=weight, id=client.state().market_name_to_id.get(name), name=name
        )


def arbitrage_etf(
    client,
    portfolio: list[MarketPrices],
    etf_name: str,
<<<<<<< HEAD
    max_size: float = 0.1,
=======
    max_size: float = 1.0,
>>>>>>> c155425b
    dry: bool = False,
):
    etf_prices = MarketPrices.from_client(client, etf_name)

    denovo_etf_components = [
        MarketPrices.from_client(client, component.name) * component.weight
        for component in portfolio
    ]

    denovo_etf_sum = sum(
        denovo_etf_components,
        start=MarketPrices(
            offer=0,
            bid=0,
            offer_size=float("inf"),
            bid_size=float("inf"),
            id=0,
            name="",
        ),
    )

    if etf_prices.bid > denovo_etf_sum.offer:
        size = min(
            [max_size, etf_prices.bid_size, denovo_etf_sum.offer_size]
        )  # check for the size of the trad
        # buy raw components and sell ETF

        bids = []
        for market, prices in zip(portfolio, denovo_etf_components):
            market_id = market.id
<<<<<<< HEAD
            price = prices.offer / market.weight
            size = round(size * market.weight, 2)
            print(
                bcolors.OKGREEN
                + f"buy {market.name} at {price}  | size: {size}"
                + bcolors.ENDC
=======
            price = prices.bid / market.weight
            size = size / market.weight
            logger.info(
                bcolors.OKGREEN + f"buy {market.name} at {price}" + bcolors.ENDC
>>>>>>> c155425b
            )

            bid_ = ClientMessage(
                create_order=CreateOrder(
                    market_id=market_id,
                    price=price,
                    size=size,
                    side=Side.BID,
                )
            )
            bids.append(bid_)
        # sell ETF
<<<<<<< HEAD
        print(
            bcolors.RED
            + f"sell {etf_prices.name} at {etf_prices.bid} | size: {size}"
            + bcolors.ENDC
=======
        logger.info(
            bcolors.RED + f"sell {etf_prices.name} at {etf_prices.bid}" + bcolors.ENDC
>>>>>>> c155425b
        )
        offers = [
            ClientMessage(
                create_order=CreateOrder(
                    market_id=etf_prices.id,
                    price=etf_prices.bid,
                    size=size,
                    side=Side.OFFER,
                )
            )
        ]
        if not dry:
<<<<<<< HEAD
            # import pdb; pdb.set_trace()
            if any((order.create_order.size <= 0 for order in bids + offers)):
                print("Too small order size")
                return
=======
>>>>>>> c155425b
            client.request_many(bids + offers)

        for market in [etf_prices] + portfolio:
            client.out(market.id)
    elif etf_prices.offer < denovo_etf_sum.bid:
        # buy ETF and sell raw components
        size = min([max_size, denovo_etf_sum.bid_size, etf_prices.offer_size])
        # buy ETF
<<<<<<< HEAD
        print(
            bcolors.OKGREEN
            + f"buy {etf_prices.name} at {etf_prices.offer}  | size: {size}"
            + bcolors.ENDC
        )
=======
        logger.info(f"buy {etf_prices.name} at {etf_prices.offer}")
>>>>>>> c155425b
        bids = [
            ClientMessage(
                create_order=CreateOrder(
                    market_id=etf_prices.id,
<<<<<<< HEAD
                    side=Side.BID,
=======
                    side=side.BID,
>>>>>>> c155425b
                    size=size,
                    price=etf_prices.offer,
                )
            )
        ]
        # sell components
        offers = []
        for market, prices in zip(portfolio, denovo_etf_components):
            market_id = market.id
<<<<<<< HEAD
            price = prices.bid / market.weight
            size = round(size * market.weight, 2)
            print(
                bcolors.RED
                + f"sell {market.name} at {price}  | size: {size}"
                + bcolors.ENDC
            )
=======
            price = prices.offer / market.weight
            size = size / market.weight
            logger.info(f"sell {market.name} at {price}")
>>>>>>> c155425b
            offer_ = ClientMessage(
                create_order=CreateOrder(
                    market_id=market_id,
                    side=Side.OFFER,
                    size=size,
                    price=price,
                )
            )
            offers.append(offer_)
<<<<<<< HEAD

=======
>>>>>>> c155425b
        if not dry:
            client.request_many(bids + offers)
        # client.out(market_id)
        for market in portfolio + [etf_prices]:
            client.out(market.id)
    else:
<<<<<<< HEAD
        print(
            "No arbitrage opportunity\n",
            f"ETF {etf_name} bid {etf_prices.bid}\n",
            f"ETF {etf_name} offer {etf_prices.offer}\n",
            *[
                "Component "
                + market.name
                + f" bid {prices.bid}"
                + f" offer {prices.offer}\n"
                for market, prices in zip(portfolio, denovo_etf_components)
            ],
        )

=======
        logger.info("No arbitrage opportunity")
>>>>>>> c155425b

def arbitrage_etf_bot(
    client: TradingClient,
    *,
    etf_name: str = "def_tradewars",
    spread: float,
    size: float,
    fade_per_order: float,
    prior: Optional[float] = None,
    dry: bool = False,
) -> None:
    # Clear out any existing orders
    # market_id = client.state().market_name_to_id[market_name]

    # etf_name = "def_tradewars"
    logger.info(f"Starting market maker bot for market {etf_name}")

    this_portfolio_dict = portfolios_dict[etf_name]
    portfolio = [
        PComponent.from_name(client, name=name, weight=weight)
        for name, weight in this_portfolio_dict.items()
    ]

    while True:
        sleep(1)
        # state = client.state()
        # market = state.markets.get(market_id)
        # client.out(market_id)
        # if market is None:
        #     logger.info(f"No market data available for market {market_id}")
        #     continue

<<<<<<< HEAD
        arbitrage_etf(client, portfolio, etf_name, dry=dry, max_size=max_size)
=======
        arbitrage_etf(client, portfolio, etf_name, dry=dry)
>>>>>>> c155425b


if __name__ == "__main__":
    app()


# if __name__ == '__main__':
#     from dotenv import load_dotenv, dotenv_values
#     from metagame import TradingClient
#     import os

#     env = dotenv_values()

#     client = TradingClient(
#         api_url=env["API_URL"],
#         jwt=env["JWT"],
#         act_as=int(env["ACT_AS"]),
#     )
#     portfolio = [PComponent.from_name(client, name="test_mix_max", weight=2),
#                 PComponent.from_name(client, name="Will any team go bankrupt via a rogue bot?", weight=1),
#                 PComponent.from_name(client, name="Will any team go bankrupt via a rogue bot?", weight=1)]
#     etf_name = "Will any team go bankrupt via a rogue bot?"

#     arbitrage_etf(portfolio, etf_name)<|MERGE_RESOLUTION|>--- conflicted
+++ resolved
@@ -13,10 +13,6 @@
 logging.basicConfig(level=logging.INFO)
 logger = logging.getLogger("etf_arbitrage")
 load_dotenv()
-<<<<<<< HEAD
-
-=======
->>>>>>> c155425b
 portfolios_dict = {
     "def_tradewars": {
         "delta_tradewars": 1,
@@ -52,11 +48,7 @@
             size=size,
             fade_per_order=fade_per_order,
             prior=prior,
-<<<<<<< HEAD
-            dry=False,
-=======
             dry=True,
->>>>>>> c155425b
         )
 
 
@@ -72,17 +64,10 @@
         )
 
 
-def arbitrage_etf(
-    client,
-    portfolio: list[MarketPrices],
-    etf_name: str,
-<<<<<<< HEAD
-    max_size: float = 0.1,
-=======
-    max_size: float = 1.0,
->>>>>>> c155425b
-    dry: bool = False,
-):
+
+def arbitrage_etf(client, portfolio:list[MarketPrices], etf_name:str, 
+                 max_size:float=1.0, dry:bool=False):
+
     etf_prices = MarketPrices.from_client(client, etf_name)
 
     denovo_etf_components = [
@@ -111,19 +96,12 @@
         bids = []
         for market, prices in zip(portfolio, denovo_etf_components):
             market_id = market.id
-<<<<<<< HEAD
             price = prices.offer / market.weight
             size = round(size * market.weight, 2)
             print(
                 bcolors.OKGREEN
                 + f"buy {market.name} at {price}  | size: {size}"
                 + bcolors.ENDC
-=======
-            price = prices.bid / market.weight
-            size = size / market.weight
-            logger.info(
-                bcolors.OKGREEN + f"buy {market.name} at {price}" + bcolors.ENDC
->>>>>>> c155425b
             )
 
             bid_ = ClientMessage(
@@ -136,15 +114,10 @@
             )
             bids.append(bid_)
         # sell ETF
-<<<<<<< HEAD
         print(
             bcolors.RED
             + f"sell {etf_prices.name} at {etf_prices.bid} | size: {size}"
             + bcolors.ENDC
-=======
-        logger.info(
-            bcolors.RED + f"sell {etf_prices.name} at {etf_prices.bid}" + bcolors.ENDC
->>>>>>> c155425b
         )
         offers = [
             ClientMessage(
@@ -157,13 +130,10 @@
             )
         ]
         if not dry:
-<<<<<<< HEAD
-            # import pdb; pdb.set_trace()
+            # import pdb; pdb.set_trace()  
             if any((order.create_order.size <= 0 for order in bids + offers)):
                 print("Too small order size")
                 return
-=======
->>>>>>> c155425b
             client.request_many(bids + offers)
 
         for market in [etf_prices] + portfolio:
@@ -172,46 +142,21 @@
         # buy ETF and sell raw components
         size = min([max_size, denovo_etf_sum.bid_size, etf_prices.offer_size])
         # buy ETF
-<<<<<<< HEAD
-        print(
-            bcolors.OKGREEN
-            + f"buy {etf_prices.name} at {etf_prices.offer}  | size: {size}"
-            + bcolors.ENDC
-        )
-=======
-        logger.info(f"buy {etf_prices.name} at {etf_prices.offer}")
->>>>>>> c155425b
-        bids = [
-            ClientMessage(
-                create_order=CreateOrder(
-                    market_id=etf_prices.id,
-<<<<<<< HEAD
-                    side=Side.BID,
-=======
-                    side=side.BID,
->>>>>>> c155425b
-                    size=size,
-                    price=etf_prices.offer,
-                )
-            )
-        ]
+        print(bcolors.OKGREEN +f"buy {etf_prices.name} at {etf_prices.offer}  | size: {size}" + bcolors.ENDC)
+        bids = [ClientMessage(
+                create_order=CreateOrder(
+                market_id=etf_prices.id,
+                side=Side.BID,
+                size=size,
+                price=etf_prices.offer,
+        ))]
         # sell components
         offers = []
         for market, prices in zip(portfolio, denovo_etf_components):
             market_id = market.id
-<<<<<<< HEAD
             price = prices.bid / market.weight
             size = round(size * market.weight, 2)
-            print(
-                bcolors.RED
-                + f"sell {market.name} at {price}  | size: {size}"
-                + bcolors.ENDC
-            )
-=======
-            price = prices.offer / market.weight
-            size = size / market.weight
-            logger.info(f"sell {market.name} at {price}")
->>>>>>> c155425b
+            print(bcolors.RED + f"sell {market.name} at {price}  | size: {size}" + bcolors.ENDC)
             offer_ = ClientMessage(
                 create_order=CreateOrder(
                     market_id=market_id,
@@ -221,33 +166,22 @@
                 )
             )
             offers.append(offer_)
-<<<<<<< HEAD
-
-=======
->>>>>>> c155425b
+        
         if not dry:
             client.request_many(bids + offers)
         # client.out(market_id)
         for market in portfolio + [etf_prices]:
             client.out(market.id)
     else:
-<<<<<<< HEAD
-        print(
-            "No arbitrage opportunity\n",
+        print("No arbitrage opportunity\n",
             f"ETF {etf_name} bid {etf_prices.bid}\n",
             f"ETF {etf_name} offer {etf_prices.offer}\n",
-            *[
-                "Component "
-                + market.name
-                + f" bid {prices.bid}"
-                + f" offer {prices.offer}\n"
-                for market, prices in zip(portfolio, denovo_etf_components)
-            ],
-        )
-
-=======
-        logger.info("No arbitrage opportunity")
->>>>>>> c155425b
+            *["Component " + market.name + f" bid {prices.bid}" + f" offer {prices.offer}\n"
+             for market, prices in zip(portfolio, denovo_etf_components)],
+
+        )
+
+
 
 def arbitrage_etf_bot(
     client: TradingClient,
@@ -280,12 +214,7 @@
         #     logger.info(f"No market data available for market {market_id}")
         #     continue
 
-<<<<<<< HEAD
-        arbitrage_etf(client, portfolio, etf_name, dry=dry, max_size=max_size)
-=======
-        arbitrage_etf(client, portfolio, etf_name, dry=dry)
->>>>>>> c155425b
-
+        arbitrage_etf(client, portfolio, etf_name, max_size=max_size, dry=dry)
 
 if __name__ == "__main__":
     app()
