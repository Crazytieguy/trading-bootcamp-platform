--- conflicted
+++ resolved
@@ -30,11 +30,7 @@
     },
     {
       "cell_type": "code",
-<<<<<<< HEAD
-      "execution_count": 7,
-=======
       "execution_count": 5,
->>>>>>> ff0965ac
       "metadata": {},
       "outputs": [
         {
@@ -45,11 +41,7 @@
               "dtype: float64"
             ]
           },
-<<<<<<< HEAD
-          "execution_count": 7,
-=======
           "execution_count": 5,
->>>>>>> ff0965ac
           "metadata": {},
           "output_type": "execute_result"
         }
@@ -68,27 +60,13 @@
         "        \"bid\": bids[0].price if bids else None,\n",
         "        \"offer\": offers[0].price if offers else None\n",
         "    })\n",
-<<<<<<< HEAD
-=======
-        "\n",
->>>>>>> ff0965ac
+        "\n",
         "get_best_bid_offer(\"At 6PM Saturday, resolves to 20 if I believe a camp participant has >=4000 clips\")"
       ]
     },
     {
       "cell_type": "code",
-<<<<<<< HEAD
-      "execution_count": null,
-      "metadata": {},
-      "outputs": [],
-      "source": []
-    },
-    {
-      "cell_type": "code",
-      "execution_count": 3,
-=======
       "execution_count": 1,
->>>>>>> ff0965ac
       "metadata": {},
       "outputs": [],
       "source": [
@@ -261,34 +239,21 @@
     },
     {
       "cell_type": "code",
-<<<<<<< HEAD
-      "execution_count": 3,
-=======
       "execution_count": 10,
->>>>>>> ff0965ac
       "metadata": {},
       "outputs": [
         {
           "name": "stdout",
           "output_type": "stream",
           "text": [
-<<<<<<< HEAD
-            "{0: 'Hidden', 1: 'Ross Rheingans-Yoo', 2: 'Nicholas Charette', 3: 'Yoav Tzfati', 4: 'Mark Rychnovsky', 5: 'Ricki Heicklen', 6: 'Tanmay Khale', 7: 'Nicholas Charette-82b3972', 8: 'Matt Connor', 9: 'Elizabeth Garrett', 10: 'Bogdan Enache', 11: 'Rachel Weinberg', 12: 'Andy Rapista', 13: 'Ethan Anderson', 14: 'Neal Shrestha', 15: 'Tony Deng', 16: 'Paul Yea', 17: 'Sameer Bhatti', 18: 'Kasra Danesh', 19: 'Mihkel Viires', 20: 'darsh jain', 21: 'Michael Sienko', 22: 'alexander ?', 23: 'Sub-acct-one', 24: 'TA', 25: 'Alt', 26: 'Beanbag', 27: \"Kasra's alt\", 28: 'thegoats', 29: 'test share ', 30: 'R&B', 31: 'test share', 32: 'TonyMichael', 33: 'Test#1', 34: 'DK2', 35: 'Noa Nabeshima', 36: 'Robert', 37: 'alt', 38: 'HAL', 39: 'empty', 40: 'team-b', 41: 'thursday_5', 42: 'thursday_3', 43: 'thursday_0', 44: 'thursday_6', 45: 'thursday_1', 46: 'thursday_4', 47: 'thursday_2', 48: 'Alice', 49: 'th_0', 50: 'th_1', 51: 'th_2', 52: 'th_3', 53: 'th_4', 54: 'th_mark', 55: 'th_alice', 56: 'th_eve_2', 57: 'th_eve_4', 58: 'th_eve_0', 59: 'th_eve_6', 60: 'th_eve_1', 61: 'th_eve_3', 62: 'th_eve_5', 63: 'cross_red', 64: 'cross_blue', 65: 'cross_green', 66: 'cross_yellow', 67: 'cross_mark', 68: 'cross_bob', 69: 'cross_alice', 70: 'Yoav NoAdmin', 71: 'cross_eve_red', 72: 'cross_eve_blue', 73: 'cross_eve_green', 74: 'cross_eve_yellow', 75: 'cross_eve_mark', 76: 'cross_eve_bob', 77: 'sat_Water', 78: 'sat_Fire', 79: 'sat_Grass', 80: 'sat_Electric', 81: 'sat_Ghost', 82: 'sat_mark', 83: 'sat_bob', 84: 'sat_alice'}\n"
-=======
             "[{'id': 0, 'name': 'Hidden', 'value': None}, {'id': 1, 'name': 'Ross Rheingans-Yoo', 'value': None}, {'id': 2, 'name': 'Nicholas Charette', 'value': None}, {'id': 3, 'name': 'Yoav Tzfati', 'value': None}, {'id': 4, 'name': 'Mark Rychnovsky', 'value': None}, {'id': 5, 'name': 'Ricki Heicklen', 'value': None}, {'id': 6, 'name': 'Tanmay Khale', 'value': None}, {'id': 7, 'name': 'Nicholas Charette-82b3972', 'value': None}, {'id': 8, 'name': 'Matt Connor', 'value': None}, {'id': 9, 'name': 'Elizabeth Garrett', 'value': None}, {'id': 10, 'name': 'Bogdan Enache', 'value': None}, {'id': 11, 'name': 'Rachel Weinberg', 'value': None}, {'id': 12, 'name': 'Andy Rapista', 'value': None}, {'id': 13, 'name': 'Ethan Anderson', 'value': None}, {'id': 14, 'name': 'Neal Shrestha', 'value': None}, {'id': 15, 'name': 'Tony Deng', 'value': Portfolio(account_id=15, total_balance=1127.0048, available_balance=1127.0048, market_exposures=[], owner_credits=[])}, {'id': 16, 'name': 'Paul Yea', 'value': None}, {'id': 17, 'name': 'Sameer Bhatti', 'value': None}, {'id': 18, 'name': 'Kasra Danesh', 'value': None}, {'id': 19, 'name': 'Mihkel Viires', 'value': None}, {'id': 20, 'name': 'darsh jain', 'value': None}, {'id': 21, 'name': 'Michael Sienko', 'value': None}, {'id': 22, 'name': 'alexander ?', 'value': None}, {'id': 23, 'name': 'Sub-acct-one', 'value': None}, {'id': 24, 'name': 'TA', 'value': None}, {'id': 25, 'name': 'Alt', 'value': None}, {'id': 26, 'name': 'Beanbag', 'value': None}, {'id': 27, 'name': \"Kasra's alt\", 'value': None}, {'id': 28, 'name': 'thegoats', 'value': None}, {'id': 29, 'name': 'test share ', 'value': None}, {'id': 30, 'name': 'R&B', 'value': None}, {'id': 31, 'name': 'test share', 'value': None}, {'id': 32, 'name': 'TonyMichael', 'value': Portfolio(account_id=32, total_balance=0.0, available_balance=0.0, market_exposures=[PortfolioMarketExposure(market_id=20, position=0.0, total_bid_size=0.0, total_offer_size=0.0, total_bid_value=0.0, total_offer_value=0.0)], owner_credits=[PortfolioOwnerCredit(owner_id=15, credit=0.0), PortfolioOwnerCredit(owner_id=21, credit=0.0)])}, {'id': 33, 'name': 'Test#1', 'value': None}, {'id': 34, 'name': 'DK2', 'value': None}, {'id': 35, 'name': 'Noa Nabeshima', 'value': None}, {'id': 36, 'name': 'Robert', 'value': None}, {'id': 37, 'name': 'alt', 'value': None}, {'id': 38, 'name': 'HAL', 'value': None}, {'id': 39, 'name': 'empty', 'value': None}, {'id': 40, 'name': 'team-b', 'value': None}, {'id': 41, 'name': 'thursday_5', 'value': None}, {'id': 42, 'name': 'thursday_3', 'value': None}, {'id': 43, 'name': 'thursday_0', 'value': None}, {'id': 44, 'name': 'thursday_6', 'value': None}, {'id': 45, 'name': 'thursday_1', 'value': Portfolio(account_id=45, total_balance=0.0001, available_balance=0.0001, market_exposures=[], owner_credits=[PortfolioOwnerCredit(owner_id=3, credit=0.0001), PortfolioOwnerCredit(owner_id=15, credit=0.0), PortfolioOwnerCredit(owner_id=16, credit=0.0), PortfolioOwnerCredit(owner_id=17, credit=0.0)])}, {'id': 46, 'name': 'thursday_4', 'value': None}, {'id': 47, 'name': 'thursday_2', 'value': None}, {'id': 48, 'name': 'Alice', 'value': None}, {'id': 49, 'name': 'th_0', 'value': None}, {'id': 50, 'name': 'th_1', 'value': None}, {'id': 51, 'name': 'th_2', 'value': None}, {'id': 52, 'name': 'th_3', 'value': None}, {'id': 53, 'name': 'th_4', 'value': Portfolio(account_id=53, total_balance=0.0001, available_balance=0.0001, market_exposures=[], owner_credits=[PortfolioOwnerCredit(owner_id=3, credit=0.0001), PortfolioOwnerCredit(owner_id=15, credit=0.0), PortfolioOwnerCredit(owner_id=16, credit=0.0), PortfolioOwnerCredit(owner_id=17, credit=0.0)])}, {'id': 54, 'name': 'th_mark', 'value': None}, {'id': 55, 'name': 'th_alice', 'value': None}, {'id': 56, 'name': 'th_eve_2', 'value': None}, {'id': 57, 'name': 'th_eve_4', 'value': None}, {'id': 58, 'name': 'th_eve_0', 'value': None}, {'id': 59, 'name': 'th_eve_6', 'value': None}, {'id': 60, 'name': 'th_eve_1', 'value': Portfolio(account_id=60, total_balance=0.0001, available_balance=0.0001, market_exposures=[], owner_credits=[PortfolioOwnerCredit(owner_id=3, credit=0.0001), PortfolioOwnerCredit(owner_id=15, credit=0.0), PortfolioOwnerCredit(owner_id=16, credit=0.0), PortfolioOwnerCredit(owner_id=17, credit=0.0)])}, {'id': 61, 'name': 'th_eve_3', 'value': None}, {'id': 62, 'name': 'th_eve_5', 'value': None}, {'id': 63, 'name': 'cross_red', 'value': None}, {'id': 64, 'name': 'cross_blue', 'value': None}, {'id': 65, 'name': 'cross_green', 'value': None}, {'id': 66, 'name': 'cross_yellow', 'value': None}, {'id': 67, 'name': 'cross_mark', 'value': None}, {'id': 68, 'name': 'cross_bob', 'value': None}, {'id': 69, 'name': 'cross_alice', 'value': None}, {'id': 70, 'name': 'Yoav NoAdmin', 'value': None}, {'id': 71, 'name': 'cross_eve_red', 'value': Portfolio(account_id=71, total_balance=0.0, available_balance=0.0, market_exposures=[], owner_credits=[PortfolioOwnerCredit(owner_id=3, credit=0.0), PortfolioOwnerCredit(owner_id=15, credit=0.0), PortfolioOwnerCredit(owner_id=19, credit=0.0)])}, {'id': 72, 'name': 'cross_eve_blue', 'value': None}, {'id': 73, 'name': 'cross_eve_green', 'value': None}, {'id': 74, 'name': 'cross_eve_yellow', 'value': None}, {'id': 75, 'name': 'cross_eve_mark', 'value': None}, {'id': 76, 'name': 'cross_eve_bob', 'value': None}, {'id': 77, 'name': 'sat_Water', 'value': None}, {'id': 78, 'name': 'sat_Fire', 'value': None}, {'id': 79, 'name': 'sat_Grass', 'value': None}, {'id': 80, 'name': 'sat_Electric', 'value': Portfolio(account_id=80, total_balance=2880.7601, available_balance=2880.7601, market_exposures=[], owner_credits=[PortfolioOwnerCredit(owner_id=3, credit=0.0002), PortfolioOwnerCredit(owner_id=13, credit=960.2533), PortfolioOwnerCredit(owner_id=14, credit=960.2533), PortfolioOwnerCredit(owner_id=15, credit=960.2533)])}, {'id': 81, 'name': 'sat_Ghost', 'value': None}, {'id': 82, 'name': 'sat_mark', 'value': None}, {'id': 83, 'name': 'sat_bob', 'value': None}, {'id': 84, 'name': 'sat_alice', 'value': None}]\n"
->>>>>>> ff0965ac
           ]
         }
       ],
       "source": [
         "state = client.state()\n",
-<<<<<<< HEAD
-        "account_id_to_name = {account.id: account.name for account in state.accounts}\n",
-        "print(account_id_to_name)\n"
-=======
         "accounts = [{\"id\": account.id, \"name\": account.name, \"value\": state.portfolios.get(account.id)} for account in state.accounts]\n",
         "print(accounts)"
->>>>>>> ff0965ac
       ]
     }
   ],
